--- conflicted
+++ resolved
@@ -292,14 +292,10 @@
             continue;
           }
 
-          final FlowType flow = bbRef.getFlowType();
           final var edge = BinExport2.FlowGraph.Edge.newBuilder();
           final var targetId = basicBlockIndices
               .get(getMappedAddress(bbRef.getDestinationAddress()));
-<<<<<<< HEAD
-=======
           final FlowType flow = bbRef.getFlowType();
->>>>>>> 5cb1a818
           if (flow.isConditional() || lastFlow.isConditional()) {
             edge.setType(flow.isConditional()
                 ? BinExport2.FlowGraph.Edge.Type.CONDITION_TRUE
@@ -489,15 +485,9 @@
     final var basicBlockIndices = new HashMap<Long, Integer>();
     buildBasicBlocks(instructionIndices, basicBlockIndices);
     // TODO(cblichmann): Implement these:
-<<<<<<< HEAD
-    //   buildComments()
-    //   buildStrings()
-    //   buildDataReferences()
-=======
     // buildComments()
     // buildStrings()
     // buildDataReferences()
->>>>>>> 5cb1a818
     monitor.setMessage("Exporting flow graphs");
     buildFlowGraphs(basicBlockIndices);
     monitor.setMessage("Exporting call graph");
