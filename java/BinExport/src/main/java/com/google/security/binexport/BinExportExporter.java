// Copyright 2019-2020 Google LLC
//
// Licensed under the Apache License, Version 2.0 (the "License");
// you may not use this file except in compliance with the License.
// You may obtain a copy of the License at
//
// http://www.apache.org/licenses/LICENSE-2.0
//
// Unless required by applicable law or agreed to in writing, software
// distributed under the License is distributed on an "AS IS" BASIS,
// WITHOUT WARRANTIES OR CONDITIONS OF ANY KIND, either express or implied.
// See the License for the specific language governing permissions and
// limitations under the License.

package com.google.security.binexport;

import com.google.security.zynamics.BinExport.BinExport2;
import ghidra.app.util.DomainObjectService;
import ghidra.app.util.Option;
import ghidra.app.util.OptionException;
import ghidra.app.util.exporter.Exporter;
import ghidra.app.util.exporter.ExporterException;
import ghidra.framework.model.DomainObject;
import ghidra.program.model.address.AddressSetView;
import ghidra.program.model.listing.Program;
import ghidra.util.exception.CancelledException;
import ghidra.util.task.TaskMonitor;
import java.io.File;
import java.io.FileOutputStream;
import java.io.IOException;
import java.util.List;

/**
 * Exports Ghidra disassembly data into BinExport v2 format.
 *
 * @author Christian Blichmann
 */
public class BinExportExporter extends Exporter {

  /** Display name that appears in the export dialog. */
  private static final String BINEXPORT_FORMAT_DISPLAY_NAME =
      "Binary BinExport (v2) for BinDiff";

  private static final String BINEXPORT_FILE_EXTENSION = "BinExport";

  // Option names
  private static final String IDAPRO_COMPAT_OPTGROUP = "IDA Pro Compatibility";
  private static final String IDAPRO_COMPAT_OPT_SUBTRACT_IMAGEBASE =
      "Subtract Imagebase";
  private static final String IDAPRO_COMPAT_OPT_REMAP_MNEMONICS =
      "Remap mnemonics";

  /** Whether to subtract the program image base from addresses for export. */
  private boolean subtractImagebase = false;

  /** Whether to remap Ghidra's mnenomics into IDA Pro style ones. */
  private boolean remapMnemonics = false;

  public BinExportExporter() {
    super(BINEXPORT_FORMAT_DISPLAY_NAME, BINEXPORT_FILE_EXTENSION, null);
    log.appendMsg("BinExport 11 (c)2019-2020 Google LLC");
  }

  @Override
  public boolean export(File file, DomainObject domainObj,
      AddressSetView addrSet, TaskMonitor monitor)
      throws ExporterException, IOException {

    if (!(domainObj instanceof Program)) {
      log.appendMsg("Unsupported type: " + domainObj.getClass().getName());
      return false;
    }
    final var program = (Program) domainObj;

    monitor.setCancelEnabled(true);
    try {
      final var builder = new BinExport2Builder(program);
      if (remapMnemonics) {
        builder
            .setMnemonicMapper(new IdaProMnemonicMapper(program.getLanguage()));
      }
      if (subtractImagebase) {
        builder.setAddressOffset(program.getImageBase().getOffset());
      }
      final BinExport2 proto = builder.build(monitor);

      monitor.setMessage("Writing BinExport2 file");

      try (final var outputStream = new FileOutputStream(file)) {
<<<<<<< HEAD
    	  proto.writeTo(outputStream);
=======
        proto.writeTo(outputStream);
>>>>>>> afcc3425
      }
    } catch (final CancelledException e) {
      return false;
    }
    return true;
  }

  @Override
  public List<Option> getOptions(DomainObjectService domainObjectService) {
    return List.of(
        new Option(IDAPRO_COMPAT_OPTGROUP, IDAPRO_COMPAT_OPT_SUBTRACT_IMAGEBASE,
            Boolean.FALSE),
        new Option(IDAPRO_COMPAT_OPTGROUP, IDAPRO_COMPAT_OPT_REMAP_MNEMONICS,
            Boolean.FALSE));
  }

  @Override
  public void setOptions(List<Option> options) throws OptionException {
    for (final var option : options) {
      switch (option.getName()) {
        case IDAPRO_COMPAT_OPT_SUBTRACT_IMAGEBASE:
          subtractImagebase = (boolean) option.getValue();
          break;
        case IDAPRO_COMPAT_OPT_REMAP_MNEMONICS:
          remapMnemonics = (boolean) option.getValue();
          break;
      }
    }
  }
}<|MERGE_RESOLUTION|>--- conflicted
+++ resolved
@@ -87,11 +87,7 @@
       monitor.setMessage("Writing BinExport2 file");
 
       try (final var outputStream = new FileOutputStream(file)) {
-<<<<<<< HEAD
-    	  proto.writeTo(outputStream);
-=======
         proto.writeTo(outputStream);
->>>>>>> afcc3425
       }
     } catch (final CancelledException e) {
       return false;
